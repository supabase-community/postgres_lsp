[package]
name = "pg_lsp"
version = "0.0.0"
edition = "2021"

[[bin]]
name = "pglsp"
path = "src/main.rs"
test = false

[dependencies]
lsp-server = "0.7.6"
crossbeam-channel = "0.5.12"
async-channel = "2.3.1"
lsp-types = "0.95.0"
serde.workspace = true
serde_json.workspace = true
anyhow = "1.0.81"
async-std = "1.12.0"
threadpool = "1.8.1"
dashmap = "5.5.3"
text-size.workspace = true

line_index.workspace = true
sqlx.workspace = true

pg_hover.workspace = true
pg_fs.workspace = true
pg_completions.workspace = true
pg_inlay_hints.workspace = true
pg_commands.workspace = true
pg_base_db.workspace = true
pg_schema_cache.workspace = true
pg_workspace.workspace = true
<<<<<<< HEAD
=======
pg_diagnostics.workspace = true
tokio = { version = "1.40.0", features = ["io-std", "macros", "rt-multi-thread", "sync", "time"] }
tokio-util = "0.7.12"
tower-lsp = "0.20.0"
tracing = "0.1.40"
tracing-subscriber = "0.3.18"
>>>>>>> d9941494

[dev-dependencies]

[lib]
doctest = false

[features]<|MERGE_RESOLUTION|>--- conflicted
+++ resolved
@@ -32,15 +32,12 @@
 pg_base_db.workspace = true
 pg_schema_cache.workspace = true
 pg_workspace.workspace = true
-<<<<<<< HEAD
-=======
 pg_diagnostics.workspace = true
 tokio = { version = "1.40.0", features = ["io-std", "macros", "rt-multi-thread", "sync", "time"] }
 tokio-util = "0.7.12"
 tower-lsp = "0.20.0"
 tracing = "0.1.40"
 tracing-subscriber = "0.3.18"
->>>>>>> d9941494
 
 [dev-dependencies]
 
