use std::{collections::HashSet, sync::Arc};

use pg_base_db::{Change, DocumentChange};
use pg_commands::{Command, ExecuteStatementCommand};
use pg_completions::CompletionParams;
use pg_fs::PgLspPath;
use pg_hover::HoverParams;
use pg_workspace::diagnostics::Diagnostic;
use pg_workspace::Workspace;
use text_size::TextSize;
use tokio::sync::RwLock;
use tower_lsp::lsp_types::{
    CodeActionOrCommand, CompletionItem, CompletionList, Hover, HoverContents, InlayHint,
    InlayHintKind, InlayHintLabel, MarkedString, Position, Range,
};

use crate::{
    db_connection::DbConnection,
    utils::{line_index_ext::LineIndexExt, to_lsp_types::to_completion_kind},
};

pub struct Session {
    db: RwLock<Option<DbConnection>>,
    ide: Arc<RwLock<Workspace>>,
}

impl Session {
    pub fn new() -> Self {
        Self {
            db: RwLock::new(None),
            ide: Arc::new(RwLock::new(Workspace::new())),
        }
    }

    #[tracing::instrument(name = "Shutting down Session", skip(self))]
    pub async fn shutdown(&self) {
        let mut db = self.db.write().await;
        let db = db.take();

        if db.is_some() {
            db.unwrap().close().await;
        }
    }

    /// `update_db_connection` will update `Self`'s database connection.
    /// If the passed-in connection string is the same that we're already connected to, it's a noop.
    /// Otherwise, it'll first open a new connection, replace `Self`'s connection, and then close
    /// the old one.
    #[tracing::instrument(name = "Updating DB Connection", skip(self))]
    pub async fn change_db(&self, connection_string: String) -> anyhow::Result<()> {
        if self
            .db
            .read()
            .await
            .as_ref()
            // if the connection is already connected to the same database, do nothing
            .is_some_and(|c| c.connected_to(&connection_string))
        {
            return Ok(());
        }

        tracing::info!("Setting up new Database connection");
        let new_db = DbConnection::new(connection_string, Arc::clone(&self.ide)).await?;
        tracing::info!("Set up new connection, trying to acquire write lock…");

        let mut current_db = self.db.write().await;
        let old_db = current_db.replace(new_db);

        if old_db.is_some() {
            tracing::info!("Dropping previous Database Connection.");
            let old_db = old_db.unwrap();
            old_db.close().await;
        }

        tracing::info!("Successfully set up new connection.");
        Ok(())
    }

    /// Runs the passed-in statement against the underlying database.
    pub async fn run_stmt(&self, stmt: String) -> anyhow::Result<u64> {
        let db = self.db.read().await;
        let pool = db.as_ref().map(|d| d.get_pool());

        let cmd = ExecuteStatementCommand::new(stmt);

        match cmd.run(pool).await {
            Err(e) => Err(e),
            Ok(res) => Ok(res.rows_affected()),
        }
    }

    pub async fn on_file_closed(&self, path: PgLspPath) {
        let ide = self.ide.read().await;
        ide.remove_document(path);
    }

    pub async fn get_diagnostics(&self, path: PgLspPath) -> Vec<(Diagnostic, Range)> {
        let ide = self.ide.read().await;

        // make sure there are documents at the provided path before
        // trying to collect diagnostics.
        let doc = ide.documents.get(&path);
        if doc.is_none() {
            tracing::info!("Doc not found, path: {:?}", &path);
            return vec![];
        }

        ide.diagnostics(&path)
            .into_iter()
            .map(|d| {
                let range = doc
                    .as_ref()
                    .unwrap()
                    .line_index
                    .line_col_lsp_range(d.range)
                    .unwrap();
                (d, range)
            })
            .collect()
    }

    pub async fn apply_doc_changes(
        &self,
        path: PgLspPath,
        version: i32,
        text: String,
    ) -> HashSet<PgLspPath> {
        {
            let ide = self.ide.read().await;

            ide.apply_change(
                path,
                DocumentChange::new(version, vec![Change { range: None, text }]),
            );
        }

        self.recompute_and_get_changed_files().await
    }

    pub async fn recompute_and_get_changed_files(&self) -> HashSet<PgLspPath> {
        let ide = self.ide.read().await;

        let db = self.db.read().await;
        let pool = db.as_ref().map(|d| d.get_pool());

        let changed_files = ide.compute(pool);

        changed_files.into_iter().map(|p| p.document_url).collect()
    }

    pub async fn get_available_code_actions_or_commands(
        &self,
        path: PgLspPath,
        range: Range,
    ) -> Option<Vec<CodeActionOrCommand>> {
        let ide = self.ide.read().await;
        let doc = ide.documents.get(&path)?;

        let range = doc.line_index.offset_lsp_range(range).unwrap();

        // for now, we only provide `ExcecuteStatementCommand`s.
        let actions = doc
            .statements_at_range(&range)
            .into_iter()
            .map(|stmt| {
                let cmd = ExecuteStatementCommand::command_type();
                let title = format!(
                    "Execute '{}'",
                    ExecuteStatementCommand::trim_statement(stmt.text.clone(), 50)
                );
                CodeActionOrCommand::Command(tower_lsp::lsp_types::Command {
                    title,
                    command: format!("pglsp.{}", cmd.id()),
                    arguments: Some(vec![serde_json::to_value(stmt.text.clone()).unwrap()]),
                })
            })
            .collect();

        Some(actions)
    }

    pub async fn get_inlay_hints(&self, path: PgLspPath, range: Range) -> Option<Vec<InlayHint>> {
        let ide = self.ide.read().await;
        let doc = ide.documents.get(&path)?;

        let range = doc.line_index.offset_lsp_range(range)?;

        let schema_cache = ide.schema_cache.read().expect("Unable to get Schema Cache");

        let hints = doc
            .statements_at_range(&range)
            .into_iter()
            .flat_map(|stmt| {
                ::pg_inlay_hints::inlay_hints(::pg_inlay_hints::InlayHintsParams {
                    ast: ide.pg_query.ast(&stmt).as_ref().map(|x| x.as_ref()),
                    enriched_ast: ide
                        .pg_query
                        .enriched_ast(&stmt)
                        .as_ref()
                        .map(|x| x.as_ref()),
                    tree: ide.tree_sitter.tree(&stmt).as_ref().map(|x| x.as_ref()),
                    cst: ide.pg_query.cst(&stmt).as_ref().map(|x| x.as_ref()),
                    schema_cache: &schema_cache,
                })
            })
            .map(|hint| InlayHint {
                position: doc.line_index.line_col_lsp(hint.offset).unwrap(),
                label: match hint.content {
                    pg_inlay_hints::InlayHintContent::FunctionArg(arg) => {
                        InlayHintLabel::String(match arg.name {
                            Some(name) => format!("{} ({})", name, arg.type_name),
                            None => arg.type_name.clone(),
                        })
                    }
                },
                kind: match hint.content {
                    pg_inlay_hints::InlayHintContent::FunctionArg(_) => {
                        Some(InlayHintKind::PARAMETER)
                    }
                },
                text_edits: None,
                tooltip: None,
                padding_left: None,
                padding_right: None,
                data: None,
            })
            .collect();

        Some(hints)
    }

    pub async fn get_available_completions(
        &self,
        path: PgLspPath,
        position: Position,
    ) -> Option<CompletionList> {
        let ide = self.ide.read().await;

        let doc = ide.documents.get(&path)?;
        let offset = doc.line_index.offset_lsp(position)?;
        let (range, stmt) = doc.statement_at_offset_with_range(&offset)?;

        let schema_cache = ide.schema_cache.read().expect("No Schema Cache");

        let completion_items: Vec<CompletionItem> = pg_completions::complete(CompletionParams {
            position: offset - range.start() - TextSize::from(1),
<<<<<<< HEAD
            text: &stmt.text,
            tree: ide.tree_sitter.tree(&stmt).as_ref().map(|t| t.as_ref()),
=======
            text: stmt.text.clone(),
            tree: ide
                .tree_sitter
                .tree(&stmt)
                .as_ref()
                .and_then(|t| Some(t.as_ref())),
>>>>>>> edd57ae6
            schema: &schema_cache,
        })
        .into_iter()
        .map(|item| CompletionItem {
            label: item.label,
            label_details: Some(tower_lsp::lsp_types::CompletionItemLabelDetails {
                description: Some(item.description),
                detail: None,
            }),
            kind: Some(to_completion_kind(item.kind)),
            detail: None,
            documentation: None,
            deprecated: None,
            preselect: None,
            sort_text: None,
            filter_text: None,
            insert_text: None,
            insert_text_format: None,
            insert_text_mode: None,
            text_edit: None,
            additional_text_edits: None,
            commit_characters: None,
            data: None,
            tags: None,
            command: None,
        })
        .collect();

        Some(CompletionList {
            is_incomplete: false,
            items: completion_items,
        })
    }

    pub async fn get_available_hover_diagnostics(
        &self,
        path: PgLspPath,
        position: Position,
    ) -> Option<Hover> {
        let ide = self.ide.read().await;
        let doc = ide.documents.get(&path)?;

        let offset = doc.line_index.offset_lsp(position)?;

        let (range, stmt) = doc.statement_at_offset_with_range(&offset)?;
        let range_start = range.start();
        let hover_range = doc.line_index.line_col_lsp_range(range);

        let schema_cache = ide.schema_cache.read().expect("No Schema Cache");

        ::pg_hover::hover(HoverParams {
            position: offset - range_start,
            source: stmt.text.as_str(),
            enriched_ast: ide
                .pg_query
                .enriched_ast(&stmt)
                .as_ref()
                .map(|x| x.as_ref()),
            tree: ide.tree_sitter.tree(&stmt).as_ref().map(|x| x.as_ref()),
            schema_cache: schema_cache.clone(),
        })
        .map(|hover| Hover {
            contents: HoverContents::Scalar(MarkedString::String(hover.content)),
            range: hover_range,
        })
    }
}<|MERGE_RESOLUTION|>--- conflicted
+++ resolved
@@ -244,17 +244,12 @@
 
         let completion_items: Vec<CompletionItem> = pg_completions::complete(CompletionParams {
             position: offset - range.start() - TextSize::from(1),
-<<<<<<< HEAD
-            text: &stmt.text,
-            tree: ide.tree_sitter.tree(&stmt).as_ref().map(|t| t.as_ref()),
-=======
             text: stmt.text.clone(),
             tree: ide
                 .tree_sitter
                 .tree(&stmt)
                 .as_ref()
                 .and_then(|t| Some(t.as_ref())),
->>>>>>> edd57ae6
             schema: &schema_cache,
         })
         .into_iter()
