pub mod line_index_ext;
pub mod to_proto;

use std::path::PathBuf;

<<<<<<< HEAD
use pg_base_db::PgLspPath;
use tower_lsp::lsp_types;
=======
use lsp_types;
use pg_fs::PgLspPath;
>>>>>>> 218d6b7c

/// Convert a `lsp_types::Url` to a `PgLspPath`.
pub(crate) fn file_path(url: &lsp_types::Url) -> PgLspPath {
    let path_to_file = match url.to_file_path() {
        Err(_) => {
            // If we can't create a path, it's probably because the file doesn't exist.
            // It can be a newly created file that it's not on disk
            PathBuf::from(url.path())
        }
        Ok(path) => path,
    };

    PgLspPath::new(path_to_file)
}

pub fn normalize_uri(uri: &mut lsp_types::Url) {
    if let Some(mut segments) = uri.path_segments() {
        if let Some(mut path) = segments.next().and_then(fix_drive_letter) {
            for segment in segments {
                path.push('/');
                path.push_str(segment);
            }

            uri.set_path(&path);
        }
    }

    uri.set_fragment(None);
}

fn fix_drive_letter(text: &str) -> Option<String> {
    if !text.is_ascii() {
        return None;
    }

    match &text[1..] {
        ":" => Some(text.to_ascii_uppercase()),
        "%3A" | "%3a" => Some(format!("{}:", text[0..1].to_ascii_uppercase())),
        _ => None,
    }
}

#[cfg(test)]
mod tests {
    use lsp_types::Url;

    use super::normalize_uri;

    #[test]
    fn test_lowercase_drive_letter() {
        let mut uri = Url::parse("file://c:/foo/bar.txt").unwrap();
        normalize_uri(&mut uri);
        assert_eq!(uri.as_str(), "file:///C:/foo/bar.txt");
    }

    #[test]
    fn test_uppercase_drive_letter() {
        let mut uri = Url::parse("file://C:/foo/bar.txt").unwrap();
        normalize_uri(&mut uri);
        assert_eq!(uri.as_str(), "file:///C:/foo/bar.txt");
    }

    #[test]
    fn test_fragment() {
        let mut uri = Url::parse("foo:///bar/baz.txt#qux").unwrap();
        normalize_uri(&mut uri);
        assert_eq!(uri.as_str(), "foo:///bar/baz.txt");
    }
}<|MERGE_RESOLUTION|>--- conflicted
+++ resolved
@@ -3,13 +3,8 @@
 
 use std::path::PathBuf;
 
-<<<<<<< HEAD
-use pg_base_db::PgLspPath;
+use pg_fs::PgLspPath;
 use tower_lsp::lsp_types;
-=======
-use lsp_types;
-use pg_fs::PgLspPath;
->>>>>>> 218d6b7c
 
 /// Convert a `lsp_types::Url` to a `PgLspPath`.
 pub(crate) fn file_path(url: &lsp_types::Url) -> PgLspPath {
