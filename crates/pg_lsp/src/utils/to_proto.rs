<<<<<<< HEAD
use pg_base_db::Document;
use pg_workspace::{Diagnostic, Severity};
=======
use pg_diagnostics::Diagnostic;
use tower_lsp::lsp_types;
>>>>>>> d9941494

pub fn diagnostic(diagnostic: Diagnostic, range: lsp_types::Range) -> lsp_types::Diagnostic {
    let severity = match diagnostic.severity {
        Severity::Error => lsp_types::DiagnosticSeverity::ERROR,
        Severity::Warning => lsp_types::DiagnosticSeverity::WARNING,
        Severity::Information => lsp_types::DiagnosticSeverity::INFORMATION,
        Severity::Hint => lsp_types::DiagnosticSeverity::HINT,
        Severity::Fatal => lsp_types::DiagnosticSeverity::ERROR,
    };

    lsp_types::Diagnostic {
        severity: Some(severity),
        source: Some(diagnostic.source),
        ..lsp_types::Diagnostic::new_simple(range, diagnostic.message)
    }
}<|MERGE_RESOLUTION|>--- conflicted
+++ resolved
@@ -1,10 +1,5 @@
-<<<<<<< HEAD
-use pg_base_db::Document;
-use pg_workspace::{Diagnostic, Severity};
-=======
 use pg_diagnostics::Diagnostic;
 use tower_lsp::lsp_types;
->>>>>>> d9941494
 
 pub fn diagnostic(diagnostic: Diagnostic, range: lsp_types::Range) -> lsp_types::Diagnostic {
     let severity = match diagnostic.severity {
