--- conflicted
+++ resolved
@@ -237,17 +237,10 @@
         let test_expected_fullpath = format!("{}.expected.{}", without_ext, ext);
 
         Ok(Variables {
-<<<<<<< HEAD
-            test_name: test_name.into(),
-            test_fullpath: test_fullpath.into(),
-            test_expected_fullpath,
-            test_dir: test_dir.into(),
-=======
             test_name,
             test_fullpath,
             test_expected_fullpath,
             test_dir,
->>>>>>> 379ade41
         })
     }
 }