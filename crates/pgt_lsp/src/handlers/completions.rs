--- conflicted
+++ resolved
@@ -3,17 +3,11 @@
 use pgt_workspace::{WorkspaceError, features::completions::GetCompletionsParams};
 use tower_lsp::lsp_types::{self, CompletionItem, CompletionItemLabelDetails};
 
-<<<<<<< HEAD
 #[tracing::instrument(level = "debug", skip_all, fields(
     url = params.text_document_position.text_document.uri.as_str(),
     character = params.text_document_position.position.character,
     line = params.text_document_position.position.line
 ), err)]
-=======
-use super::helper;
-
-#[tracing::instrument(level = "trace", skip_all)]
->>>>>>> 506c8267
 pub fn get_completions(
     session: &Session,
     params: lsp_types::CompletionParams,
