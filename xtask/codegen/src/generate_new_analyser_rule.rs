--- conflicted
+++ resolved
@@ -84,13 +84,7 @@
 
 pub fn generate_new_analyser_rule(category: Category, rule_name: &str, group: &str) {
     let rule_name_camel = Case::Camel.convert(rule_name);
-<<<<<<< HEAD
-
-    let crate_folder = project_root().join("crates/pg_analyser");
-
-=======
     let crate_folder = project_root().join("crates/pglt_analyser");
->>>>>>> 9d0951c1
     let rule_folder = match &category {
         Category::Lint => crate_folder.join(format!("src/lint/{group}")),
     };
