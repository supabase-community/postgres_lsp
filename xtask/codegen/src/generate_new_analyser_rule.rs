use biome_string_case::Case;
use bpaf::Bpaf;
use std::str::FromStr;
use xtask::project_root;

#[derive(Debug, Clone, Bpaf)]
pub enum Category {
    /// Lint rules
    Lint,
}

impl FromStr for Category {
    type Err = &'static str;

    fn from_str(s: &str) -> std::result::Result<Self, Self::Err> {
        match s {
            "lint" => Ok(Self::Lint),
            _ => Err("Not supported"),
        }
    }
}

fn generate_rule_template(
    category: &Category,
    rule_name_upper_camel: &str,
    rule_name_lower_camel: &str,
) -> String {
    let macro_name = match category {
        Category::Lint => "declare_lint_rule",
    };
    format!(
        r#"use pglt_analyse::{{
    context::RuleContext, {macro_name}, Rule, RuleDiagnostic
}};
use pglt_console::markup;

{macro_name}! {{
    /// Succinct description of the rule.
    ///
    /// Put context and details about the rule.
    ///
    /// Try to stay consistent with the descriptions of implemented rules.
    ///
    /// ## Examples
    ///
    /// ### Invalid
    ///
    /// ```sql,expect_diagnostic
    /// select 1;
    /// ```
    ///
    /// ### Valid
    ///
    /// ``sql`
    /// select 2;
    /// ```
    ///
    pub {rule_name_upper_camel} {{
        version: "next",
        name: "{rule_name_lower_camel}",
        recommended: false,
    }}
}}

impl Rule for {rule_name_upper_camel} {{
    type Options = ();

    fn run(ctx: &RuleContext<Self>) -> Vec<RuleDiagnostic> {{
        Vec::new()
    }}
}}
"#
    )
}

fn gen_sql(category_name: &str) -> String {
<<<<<<< HEAD
    format!("-- expect_only_{category_name}\n-- select 1;")
=======
    format!("-- expect_only_{category_name}\n-- select 1;").into()
>>>>>>> 150f1a2b
}

pub fn generate_new_analyser_rule(category: Category, rule_name: &str, group: &str) {
    let rule_name_camel = Case::Camel.convert(rule_name);
    let crate_folder = project_root().join("crates/pglt_analyser");
    let rule_folder = match &category {
        Category::Lint => crate_folder.join(format!("src/lint/{group}")),
    };
    if !rule_folder.exists() {
        std::fs::create_dir(rule_folder.clone()).expect("To create the rule folder");
    }

    // Generate rule code
    let code = generate_rule_template(
        &category,
        Case::Pascal.convert(rule_name).as_str(),
        rule_name_camel.as_str(),
    );
    let file_name = format!(
        "{}/{}.rs",
        rule_folder.display(),
        Case::Snake.convert(rule_name)
    );
    std::fs::write(file_name.clone(), code).unwrap_or_else(|_| panic!("To write {}", &file_name));

    let categories_path = "crates/pglt_diagnostics_categories/src/categories.rs";
    let mut categories = std::fs::read_to_string(categories_path).unwrap();

    if !categories.contains(&rule_name_camel) {
        let kebab_case_rule = Case::Kebab.convert(&rule_name_camel);
        // We sort rules to reduce conflicts between contributions made in parallel.
        let rule_line = match category {
            Category::Lint => format!(
                r#"    "lint/{group}/{rule_name_camel}": "https://pglt.dev/linter/rules/{kebab_case_rule}","#
            ),
        };
        let lint_start = match category {
            Category::Lint => "define_categories! {\n",
        };
        let lint_end = match category {
            Category::Lint => "\n    // end lint rules\n",
        };
        debug_assert!(categories.contains(lint_start), "{}", lint_start);
        debug_assert!(categories.contains(lint_end), "{}", lint_end);
        let lint_start_index = categories.find(lint_start).unwrap() + lint_start.len();
        let lint_end_index = categories.find(lint_end).unwrap();
        let lint_rule_text = &categories[lint_start_index..lint_end_index];
        let mut lint_rules: Vec<_> = lint_rule_text.lines().chain(Some(&rule_line[..])).collect();
        lint_rules.sort_unstable();
        let new_lint_rule_text = lint_rules.join("\n");
        categories.replace_range(lint_start_index..lint_end_index, &new_lint_rule_text);
        std::fs::write(categories_path, categories).unwrap();
    }

    let test_group_folder = match &category {
        Category::Lint => crate_folder.join(format!("tests/specs/{group}")),
    };
    if !test_group_folder.exists() {
        std::fs::create_dir(test_group_folder.clone()).expect("To create the test group folder");
    }

    let test_folder = match &category {
        Category::Lint => crate_folder.join(format!("tests/specs/{group}/{rule_name_camel}")),
    };
    if !test_folder.exists() {
        std::fs::create_dir(test_folder.clone()).expect("To create the test rule folder");
    }

    let test_file_name = format!("{}/basic.sql", test_folder.display());
    std::fs::write(
        test_file_name.clone(),
        gen_sql(format!("lint/{group}/{rule_name_camel}").as_str()),
    )
    .unwrap_or_else(|_| panic!("To write {}", &test_file_name));
}<|MERGE_RESOLUTION|>--- conflicted
+++ resolved
@@ -74,11 +74,7 @@
 }
 
 fn gen_sql(category_name: &str) -> String {
-<<<<<<< HEAD
-    format!("-- expect_only_{category_name}\n-- select 1;")
-=======
     format!("-- expect_only_{category_name}\n-- select 1;").into()
->>>>>>> 150f1a2b
 }
 
 pub fn generate_new_analyser_rule(category: Category, rule_name: &str, group: &str) {
